import 'package:flutter/material.dart';
import 'package:pluto_grid/pluto_grid.dart';

abstract class ILayoutState {
  /// Screen width
  double? get maxWidth;

  /// Screen height
  double? get maxHeight;

  /// grid header height
  double get headerHeight;

  /// grid footer height
  double get footerHeight;

  double get columnRowContainerHeight;

  double get rowContainerHeight;

  /// Global offset of Grid.
  Offset? get gridGlobalOffset;

  /// Whether to apply a frozen column according to the screen size.
  /// true : If there is a frozen column, the frozen column is exposed.
  /// false : If there is a frozen column but the screen is narrow, it is exposed as a normal column.
  bool get showFrozenColumn;

  bool get showColumnFilter;

  bool get showHeader;

  bool get showFooter;

  bool get showLoading;

  bool get hasLeftFrozenColumns;

  bool get hasRightFrozenColumns;

  double get headerBottomOffset;

  double get footerTopOffset;

  double get columnHeight;

  double get columnGroupHeight;

  double get columnFilterHeight;

  double get columnBottomOffset;

  double get rowsTopOffset;

  double get rowHeight;

  double get rowTotalHeight;

  double get bodyTopOffset;

  double get bodyLeftOffset;

  double get bodyRightOffset;

  double get bodyLeftScrollOffset;

  double get bodyRightScrollOffset;

  double get bodyUpScrollOffset;

  double get bodyDownScrollOffset;

  double get leftFrozenRightOffset;

  double get rightFrozenLeftOffset;

  double get rightBlankOffset;

  double get scrollOffsetByFrozenColumn;

  /// Update screen size information when LayoutBuilder builds.
  void setLayout(BoxConstraints size);

  void resetShowFrozenColumn({bool notify = true});

  void setShowColumnFilter(bool flag, {bool notify = true});

  void setShowLoading(bool flag);

  @visibleForTesting
  void setGridGlobalOffset(Offset offset);
}

mixin LayoutState implements IPlutoGridState {
  ChangeNotifier resizingChangeNotifier = ChangeNotifier();

  @override
  double? get maxWidth => _maxWidth;

  double? _maxWidth;

  @override
  double? get maxHeight => _maxHeight;

  double? _maxHeight;

  double? _headerHeight;

  double? _footerHeight;

  set headerHeight(double value) {
    _headerHeight = value;
  }

  set footerHeight(double value) {
    _footerHeight = value;
  }

  @override
  double get headerHeight {
    if (createHeader == null) {
      return PlutoGridSettings.rowTotalHeight;
    } else {
      if (_headerHeight == null) {
        return PlutoGridSettings.rowTotalHeight;
      } else {
        return _headerHeight!;
      }
    }
  }

  @override
  double get footerHeight {
    if (createFooter == null) {
      return PlutoGridSettings.rowTotalHeight;
    } else {
      if (_footerHeight == null) {
        return PlutoGridSettings.rowTotalHeight;
      } else {
        return _footerHeight!;
      }
    }
  }

  @override
  double get columnRowContainerHeight =>
      maxHeight! - headerHeight - footerHeight;

  @override
  double get rowContainerHeight => maxHeight! - rowsTopOffset - footerHeight;

  @override
  Offset? get gridGlobalOffset {
    if (gridKey == null) {
      return _gridGlobalOffset;
    }

    final RenderBox? gridRenderBox =
        gridKey!.currentContext?.findRenderObject() as RenderBox?;

    if (gridRenderBox == null) {
      return _gridGlobalOffset;
    }

    _gridGlobalOffset = gridRenderBox.localToGlobal(Offset.zero);

    return _gridGlobalOffset;
  }

  Offset? _gridGlobalOffset;

  @override
  bool get showFrozenColumn => _showFrozenColumn == true;

  bool? _showFrozenColumn;

  @override
  bool get showColumnFilter => _showColumnFilter == true;

  bool? _showColumnFilter;

  @override
  bool get showHeader => createHeader != null;

  @override
  bool get showFooter => createFooter != null;

  @override
  bool get showLoading => _showLoading == true;

  bool? _showLoading;

  @override
  bool get hasLeftFrozenColumns => leftFrozenColumnsWidth > 0;

  @override
  bool get hasRightFrozenColumns => rightFrozenColumnsWidth > 0;

  @override
  double get headerBottomOffset => maxHeight! - headerHeight;

  @override
  double get footerTopOffset =>
      maxHeight! - footerHeight - PlutoGridSettings.totalShadowLineWidth;

  @override
  double get columnHeight => configuration!.columnHeight;

  @override
  double get columnGroupHeight =>
      showColumnGroups ? columnGroupDepth(columnGroups) * columnHeight : 0;

  @override
  double get columnFilterHeight =>
      showColumnFilter ? configuration!.columnFilterHeight : 0;

  @override
  double get columnBottomOffset =>
      maxHeight! - rowsTopOffset - PlutoGridSettings.totalShadowLineWidth;

  @override
  double get rowsTopOffset =>
      headerHeight + columnGroupHeight + columnHeight + columnFilterHeight;

  @override
  double get rowHeight => configuration!.rowHeight;

  @override
  double get rowTotalHeight => rowHeight + PlutoGridSettings.rowBorderWidth;

  @override
  double get bodyTopOffset =>
      gridGlobalOffset!.dy +
      PlutoGridSettings.gridPadding +
      headerHeight +
      PlutoGridSettings.gridBorderWidth +
      columnGroupHeight +
      columnHeight +
      columnFilterHeight;

  @override
  double get bodyLeftOffset {
    return (showFrozenColumn && leftFrozenColumnsWidth > 0)
        ? leftFrozenColumnsWidth + PlutoGridSettings.gridBorderWidth
        : 0;
  }

  @override
  double get bodyRightOffset {
    return (showFrozenColumn && rightFrozenColumnsWidth > 0)
        ? rightFrozenColumnsWidth + PlutoGridSettings.gridBorderWidth
        : 0;
  }

  @override
  double get bodyLeftScrollOffset {
    final double leftFrozenColumnWidth =
        showFrozenColumn ? leftFrozenColumnsWidth : 0;

    return gridGlobalOffset!.dx +
        PlutoGridSettings.gridPadding +
        PlutoGridSettings.gridBorderWidth +
        leftFrozenColumnWidth +
        PlutoGridSettings.offsetScrollingFromEdge;
  }

  @override
  double get bodyRightScrollOffset {
    final double rightFrozenColumnWidth =
        showFrozenColumn ? rightFrozenColumnsWidth : 0;

    return (gridGlobalOffset!.dx + maxWidth!) -
        rightFrozenColumnWidth -
        PlutoGridSettings.offsetScrollingFromEdge;
  }

  @override
  double get bodyUpScrollOffset {
    return bodyTopOffset + PlutoGridSettings.offsetScrollingFromEdge;
  }

  @override
  double get bodyDownScrollOffset {
    return gridGlobalOffset!.dy +
        maxHeight! -
        footerHeight -
        PlutoGridSettings.offsetScrollingFromEdge;
  }

  @override
  double get leftFrozenRightOffset =>
      maxWidth! -
      leftFrozenColumnsWidth -
      PlutoGridSettings.totalShadowLineWidth;

  @override
  double get rightFrozenLeftOffset =>
      maxWidth! -
      rightFrozenColumnsWidth -
      PlutoGridSettings.totalShadowLineWidth;

  @override
  double get rightBlankOffset =>
      rightFrozenLeftOffset -
      leftFrozenColumnsWidth -
      bodyColumnsWidth +
      scroll!.horizontal!.offset;

  @override
  double get scrollOffsetByFrozenColumn {
    double offset = 0;

    if (_showFrozenColumn!) {
      offset +=
          leftFrozenColumnsWidth > 0 ? PlutoGridSettings.gridBorderWidth : 0;
      offset +=
          rightFrozenColumnsWidth > 0 ? PlutoGridSettings.gridBorderWidth : 0;
    }

    return offset;
  }

  @override
  void setLayout(BoxConstraints size) {
    final _isShowFrozenColumn = shouldShowFrozenColumns(size.maxWidth);
    _maxWidth = size.maxWidth;
    _maxHeight = size.maxHeight;
    _showFrozenColumn = _isShowFrozenColumn;
    _gridGlobalOffset = null;
<<<<<<< HEAD

    updateCurrentCellPosition(notify: false);

    resetScrollToZero();

    if (notify) {
      WidgetsBinding.instance.addPostFrameCallback((_) {
        notifyListeners();
      });
    }
=======
>>>>>>> e3931cfd
  }

  @override
  void resetShowFrozenColumn({bool notify = true}) {
    _showFrozenColumn = shouldShowFrozenColumns(_maxWidth!);

    if (notify) {
      notifyListeners();
    }
  }

  @override
  void setShowColumnFilter(bool flag, {bool notify = true}) {
    if (_showColumnFilter == flag) {
      return;
    }

    _showColumnFilter = flag;

    if (notify) {
      notifyListeners();
    }
  }

  @override
  void setShowLoading(bool flag) {
    if (_showLoading == flag) {
      return;
    }

    _showLoading = flag;

    notifyListeners();
  }

  @override
  @visibleForTesting
  void setGridGlobalOffset(Offset offset) {
    _gridGlobalOffset = offset;
  }

  bool shouldShowFrozenColumns(double width) {
    final bool hasFrozenColumn =
        leftFrozenColumns.isNotEmpty || rightFrozenColumns.isNotEmpty;

    return hasFrozenColumn &&
        width >
            (leftFrozenColumnsWidth +
                rightFrozenColumnsWidth +
                PlutoGridSettings.bodyMinWidth +
                PlutoGridSettings.totalShadowLineWidth);
  }
}<|MERGE_RESOLUTION|>--- conflicted
+++ resolved
@@ -327,19 +327,6 @@
     _maxHeight = size.maxHeight;
     _showFrozenColumn = _isShowFrozenColumn;
     _gridGlobalOffset = null;
-<<<<<<< HEAD
-
-    updateCurrentCellPosition(notify: false);
-
-    resetScrollToZero();
-
-    if (notify) {
-      WidgetsBinding.instance.addPostFrameCallback((_) {
-        notifyListeners();
-      });
-    }
-=======
->>>>>>> e3931cfd
   }
 
   @override
